--- conflicted
+++ resolved
@@ -1,13 +1,8 @@
 [package]
 
 name          = "bytes"
-<<<<<<< HEAD
 version       = "0.5.0" # don't forget to update html_root_url
-license       = "MIT/Apache-2.0"
-=======
-version       = "0.4.8" # don't forget to update html_root_url
 license       = "MIT"
->>>>>>> a6b98442
 authors       = ["Carl Lerche <me@carllerche.com>"]
 description   = "Types and traits for working with bytes"
 documentation = "https://carllerche.github.io/bytes/bytes"
