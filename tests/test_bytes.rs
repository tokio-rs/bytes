#![warn(rust_2018_idioms)]

use bytes::{Buf, BufMut, Bytes, BytesMut};

use std::usize;

const LONG: &'static [u8] = b"mary had a little lamb, little lamb, little lamb";
const SHORT: &'static [u8] = b"hello world";

fn is_sync<T: Sync>() {}
fn is_send<T: Send>() {}

#[test]
fn test_bounds() {
    is_sync::<Bytes>();
    is_sync::<BytesMut>();
    is_send::<Bytes>();
    is_send::<BytesMut>();
}

#[test]
fn test_layout() {
    use std::mem;

    assert_eq!(
        mem::size_of::<Bytes>(),
        mem::size_of::<usize>() * 4,
        "Bytes size should be 4 words",
    );
    assert_eq!(
        mem::size_of::<BytesMut>(),
        mem::size_of::<usize>() * 4,
        "BytesMut should be 4 words",
    );

    assert_eq!(
        mem::size_of::<Bytes>(),
        mem::size_of::<Option<Bytes>>(),
        "Bytes should be same size as Option<Bytes>",
    );

    assert_eq!(
        mem::size_of::<BytesMut>(),
        mem::size_of::<Option<BytesMut>>(),
        "BytesMut should be same size as Option<BytesMut>",
    );
}

#[test]
fn from_slice() {
    let a = Bytes::from(&b"abcdefgh"[..]);
    assert_eq!(a, b"abcdefgh"[..]);
    assert_eq!(a, &b"abcdefgh"[..]);
    assert_eq!(a, Vec::from(&b"abcdefgh"[..]));
    assert_eq!(b"abcdefgh"[..], a);
    assert_eq!(&b"abcdefgh"[..], a);
    assert_eq!(Vec::from(&b"abcdefgh"[..]), a);

    let a = BytesMut::from(&b"abcdefgh"[..]);
    assert_eq!(a, b"abcdefgh"[..]);
    assert_eq!(a, &b"abcdefgh"[..]);
    assert_eq!(a, Vec::from(&b"abcdefgh"[..]));
    assert_eq!(b"abcdefgh"[..], a);
    assert_eq!(&b"abcdefgh"[..], a);
    assert_eq!(Vec::from(&b"abcdefgh"[..]), a);
}

#[test]
fn fmt() {
    let a = format!("{:?}", Bytes::from(&b"abcdefg"[..]));
    let b = "b\"abcdefg\"";

    assert_eq!(a, b);

    let a = format!("{:?}", BytesMut::from(&b"abcdefg"[..]));
    assert_eq!(a, b);
}

#[test]
fn fmt_write() {
    use std::fmt::Write;
    use std::iter::FromIterator;
    let s = String::from_iter((0..10).map(|_| "abcdefg"));

    let mut a = BytesMut::with_capacity(64);
    write!(a, "{}", &s[..64]).unwrap();
    assert_eq!(a, s[..64].as_bytes());

    let mut b = BytesMut::with_capacity(64);
    write!(b, "{}", &s[..32]).unwrap();
    write!(b, "{}", &s[32..64]).unwrap();
    assert_eq!(b, s[..64].as_bytes());

    let mut c = BytesMut::with_capacity(64);
    write!(c, "{}", s).unwrap();
    assert_eq!(c, s[..].as_bytes());
}

#[test]
fn len() {
    let a = Bytes::from(&b"abcdefg"[..]);
    assert_eq!(a.len(), 7);

    let a = BytesMut::from(&b"abcdefg"[..]);
    assert_eq!(a.len(), 7);

    let a = Bytes::from(&b""[..]);
    assert!(a.is_empty());

    let a = BytesMut::from(&b""[..]);
    assert!(a.is_empty());
}

#[test]
fn index() {
    let a = Bytes::from(&b"hello world"[..]);
    assert_eq!(a[0..5], *b"hello");
}

#[test]
fn slice() {
    let a = Bytes::from(&b"hello world"[..]);

    let b = a.slice(3..5);
    assert_eq!(b, b"lo"[..]);

    let b = a.slice(0..0);
    assert_eq!(b, b""[..]);

    let b = a.slice(3..3);
    assert_eq!(b, b""[..]);

    let b = a.slice(a.len()..a.len());
    assert_eq!(b, b""[..]);

    let b = a.slice(..5);
    assert_eq!(b, b"hello"[..]);

    let b = a.slice(3..);
    assert_eq!(b, b"lo world"[..]);
}

#[test]
#[should_panic]
fn slice_oob_1() {
    let a = Bytes::from(&b"hello world"[..]);
    a.slice(5..44);
}

#[test]
#[should_panic]
fn slice_oob_2() {
    let a = Bytes::from(&b"hello world"[..]);
    a.slice(44..49);
}

#[test]
fn split_off() {
    let mut hello = Bytes::from(&b"helloworld"[..]);
    let world = hello.split_off(5);

    assert_eq!(hello, &b"hello"[..]);
    assert_eq!(world, &b"world"[..]);

    let mut hello = BytesMut::from(&b"helloworld"[..]);
    let world = hello.split_off(5);

    assert_eq!(hello, &b"hello"[..]);
    assert_eq!(world, &b"world"[..]);
}

#[test]
#[should_panic]
fn split_off_oob() {
    let mut hello = Bytes::from(&b"helloworld"[..]);
    let _ = hello.split_off(44);
}

#[test]
fn split_off_uninitialized() {
    let mut bytes = BytesMut::with_capacity(1024);
    let other = bytes.split_off(128);

    assert_eq!(bytes.len(), 0);
    assert_eq!(bytes.capacity(), 128);

    assert_eq!(other.len(), 0);
    assert_eq!(other.capacity(), 896);
}

#[test]
fn split_off_to_loop() {
    let s = b"abcdefghijklmnopqrstuvwxyzABCDEFGHIJKLMNOPQRSTUVWXYZ";

    for i in 0..(s.len() + 1) {
        {
            let mut bytes = Bytes::from(&s[..]);
            let off = bytes.split_off(i);
            assert_eq!(i, bytes.len());
            let mut sum = Vec::new();
            sum.extend(bytes.iter());
            sum.extend(off.iter());
            assert_eq!(&s[..], &sum[..]);
        }
        {
            let mut bytes = BytesMut::from(&s[..]);
            let off = bytes.split_off(i);
            assert_eq!(i, bytes.len());
            let mut sum = Vec::new();
            sum.extend(&bytes);
            sum.extend(&off);
            assert_eq!(&s[..], &sum[..]);
        }
        {
            let mut bytes = Bytes::from(&s[..]);
            let off = bytes.split_to(i);
            assert_eq!(i, off.len());
            let mut sum = Vec::new();
            sum.extend(off.iter());
            sum.extend(bytes.iter());
            assert_eq!(&s[..], &sum[..]);
        }
        {
            let mut bytes = BytesMut::from(&s[..]);
            let off = bytes.split_to(i);
            assert_eq!(i, off.len());
            let mut sum = Vec::new();
            sum.extend(&off);
            sum.extend(&bytes);
            assert_eq!(&s[..], &sum[..]);
        }
    }
}

#[test]
fn split_to_1() {
    // Static
    let mut a = Bytes::from_static(SHORT);
    let b = a.split_to(4);

    assert_eq!(SHORT[4..], a);
    assert_eq!(SHORT[..4], b);

    // Allocated
    let mut a = Bytes::copy_from_slice(LONG);
    let b = a.split_to(4);

    assert_eq!(LONG[4..], a);
    assert_eq!(LONG[..4], b);

    let mut a = Bytes::copy_from_slice(LONG);
    let b = a.split_to(30);

    assert_eq!(LONG[30..], a);
    assert_eq!(LONG[..30], b);
}

#[test]
fn split_to_2() {
    let mut a = Bytes::from(LONG);
    assert_eq!(LONG, a);

    let b = a.split_to(1);

    assert_eq!(LONG[1..], a);
    drop(b);
}

#[test]
#[should_panic]
fn split_to_oob() {
    let mut hello = Bytes::from(&b"helloworld"[..]);
    let _ = hello.split_to(33);
}

#[test]
#[should_panic]
fn split_to_oob_mut() {
    let mut hello = BytesMut::from(&b"helloworld"[..]);
    let _ = hello.split_to(33);
}

#[test]
#[should_panic]
fn split_to_uninitialized() {
    let mut bytes = BytesMut::with_capacity(1024);
    let _other = bytes.split_to(128);
}

#[test]
fn split_off_to_at_gt_len() {
    fn make_bytes() -> Bytes {
        let mut bytes = BytesMut::with_capacity(100);
        bytes.put_slice(&[10, 20, 30, 40]);
        bytes.freeze()
    }

    use std::panic;

    let _ = make_bytes().split_to(4);
    let _ = make_bytes().split_off(4);

    assert!(panic::catch_unwind(move || {
        let _ = make_bytes().split_to(5);
    })
    .is_err());

    assert!(panic::catch_unwind(move || {
        let _ = make_bytes().split_off(5);
    })
    .is_err());
}

#[test]
fn truncate() {
    let s = &b"helloworld"[..];
    let mut hello = Bytes::from(s);
    hello.truncate(15);
    assert_eq!(hello, s);
    hello.truncate(10);
    assert_eq!(hello, s);
    hello.truncate(5);
    assert_eq!(hello, "hello");
}

#[test]
fn freeze_clone_shared() {
    let s = &b"abcdefgh"[..];
    let b = BytesMut::from(s).split().freeze();
    assert_eq!(b, s);
    let c = b.clone();
    assert_eq!(c, s);
}

#[test]
fn freeze_clone_unique() {
    let s = &b"abcdefgh"[..];
    let b = BytesMut::from(s).freeze();
    assert_eq!(b, s);
    let c = b.clone();
    assert_eq!(c, s);
}

#[test]
fn freeze_after_advance() {
    let s = &b"abcdefgh"[..];
    let mut b = BytesMut::from(s);
    b.advance(1);
    assert_eq!(b, s[1..]);
    let b = b.freeze();
    // Verify fix for #352. Previously, freeze would ignore the start offset
    // for BytesMuts in Vec mode.
    assert_eq!(b, s[1..]);
}

#[test]
fn freeze_after_advance_arc() {
    let s = &b"abcdefgh"[..];
    let mut b = BytesMut::from(s);
    // Make b Arc
    let _ = b.split_to(0);
    b.advance(1);
    assert_eq!(b, s[1..]);
    let b = b.freeze();
    assert_eq!(b, s[1..]);
}

#[test]
fn freeze_after_split_to() {
    let s = &b"abcdefgh"[..];
    let mut b = BytesMut::from(s);
    let _ = b.split_to(1);
    assert_eq!(b, s[1..]);
    let b = b.freeze();
    assert_eq!(b, s[1..]);
}

#[test]
fn freeze_after_truncate() {
    let s = &b"abcdefgh"[..];
    let mut b = BytesMut::from(s);
    b.truncate(7);
    assert_eq!(b, s[..7]);
    let b = b.freeze();
    assert_eq!(b, s[..7]);
}

#[test]
fn freeze_after_truncate_arc() {
    let s = &b"abcdefgh"[..];
    let mut b = BytesMut::from(s);
    // Make b Arc
    let _ = b.split_to(0);
    b.truncate(7);
    assert_eq!(b, s[..7]);
    let b = b.freeze();
    assert_eq!(b, s[..7]);
}

#[test]
fn freeze_after_split_off() {
    let s = &b"abcdefgh"[..];
    let mut b = BytesMut::from(s);
    let _ = b.split_off(7);
    assert_eq!(b, s[..7]);
    let b = b.freeze();
    assert_eq!(b, s[..7]);
}

#[test]
fn fns_defined_for_bytes_mut() {
    let mut bytes = BytesMut::from(&b"hello world"[..]);

    bytes.as_ptr();
    bytes.as_mut_ptr();

    // Iterator
    let v: Vec<u8> = bytes.as_ref().iter().cloned().collect();
    assert_eq!(&v[..], bytes);
}

#[test]
fn reserve_convert() {
    // Vec -> Vec
    let mut bytes = BytesMut::from(LONG);
    bytes.reserve(64);
    assert_eq!(bytes.capacity(), LONG.len() + 64);

    // Arc -> Vec
    let mut bytes = BytesMut::from(LONG);
    let a = bytes.split_to(30);

    bytes.reserve(128);
    assert!(bytes.capacity() >= bytes.len() + 128);

    drop(a);
}

#[test]
fn reserve_growth() {
    let mut bytes = BytesMut::with_capacity(64);
    bytes.put("hello world".as_bytes());
    let _ = bytes.split();

    bytes.reserve(65);
    assert_eq!(bytes.capacity(), 128);
}

#[test]
fn reserve_allocates_at_least_original_capacity() {
    let mut bytes = BytesMut::with_capacity(1024);

    for i in 0..1020 {
        bytes.put_u8(i as u8);
    }

    let _other = bytes.split();

    bytes.reserve(16);
    assert_eq!(bytes.capacity(), 1024);
}

#[test]
#[cfg_attr(miri, ignore)] // Miri is too slow
fn reserve_max_original_capacity_value() {
    const SIZE: usize = 128 * 1024;

    let mut bytes = BytesMut::with_capacity(SIZE);

    for _ in 0..SIZE {
        bytes.put_u8(0u8);
    }

    let _other = bytes.split();

    bytes.reserve(16);
    assert_eq!(bytes.capacity(), 64 * 1024);
}

#[test]
fn reserve_vec_recycling() {
    let mut bytes = BytesMut::with_capacity(16);
    assert_eq!(bytes.capacity(), 16);
    let addr = bytes.as_ptr() as usize;
    bytes.put("0123456789012345".as_bytes());
    assert_eq!(bytes.as_ptr() as usize, addr);
    bytes.advance(10);
    assert_eq!(bytes.capacity(), 6);
    bytes.reserve(8);
    assert_eq!(bytes.capacity(), 16);
    assert_eq!(bytes.as_ptr() as usize, addr);
}

#[test]
fn reserve_in_arc_unique_does_not_overallocate() {
    let mut bytes = BytesMut::with_capacity(1000);
    let _ = bytes.split();

    // now bytes is Arc and refcount == 1

    assert_eq!(1000, bytes.capacity());
    bytes.reserve(2001);
    assert_eq!(2001, bytes.capacity());
}

#[test]
fn reserve_in_arc_unique_doubles() {
    let mut bytes = BytesMut::with_capacity(1000);
    let _ = bytes.split();

    // now bytes is Arc and refcount == 1

    assert_eq!(1000, bytes.capacity());
    bytes.reserve(1001);
    assert_eq!(2000, bytes.capacity());
}

#[test]
fn reserve_in_arc_nonunique_does_not_overallocate() {
    let mut bytes = BytesMut::with_capacity(1000);
    let _copy = bytes.split();

    // now bytes is Arc and refcount == 2

    assert_eq!(1000, bytes.capacity());
    bytes.reserve(2001);
    assert_eq!(2001, bytes.capacity());
}

#[test]
fn extend_mut() {
    let mut bytes = BytesMut::with_capacity(0);
    bytes.extend(LONG);
    assert_eq!(*bytes, LONG[..]);
}

#[test]
fn extend_from_slice_mut() {
    for &i in &[3, 34] {
        let mut bytes = BytesMut::new();
        bytes.extend_from_slice(&LONG[..i]);
        bytes.extend_from_slice(&LONG[i..]);
        assert_eq!(LONG[..], *bytes);
    }
}

#[test]
fn extend_mut_without_size_hint() {
    let mut bytes = BytesMut::with_capacity(0);
    let mut long_iter = LONG.iter();

    // Use iter::from_fn since it doesn't know a size_hint
    bytes.extend(std::iter::from_fn(|| long_iter.next()));
    assert_eq!(*bytes, LONG[..]);
}

#[test]
fn from_static() {
    let mut a = Bytes::from_static(b"ab");
    let b = a.split_off(1);

    assert_eq!(a, b"a"[..]);
    assert_eq!(b, b"b"[..]);
}

#[test]
fn advance_static() {
    let mut a = Bytes::from_static(b"hello world");
    a.advance(6);
    assert_eq!(a, &b"world"[..]);
}

#[test]
fn advance_vec() {
    let mut a = Bytes::from(b"hello world boooo yah world zomg wat wat".to_vec());
    a.advance(16);
    assert_eq!(a, b"o yah world zomg wat wat"[..]);

    a.advance(4);
    assert_eq!(a, b"h world zomg wat wat"[..]);

    a.advance(6);
    assert_eq!(a, b"d zomg wat wat"[..]);
}

#[test]
fn advance_bytes_mut() {
    let mut a = BytesMut::from("hello world boooo yah world zomg wat wat");
    a.advance(16);
    assert_eq!(a, b"o yah world zomg wat wat"[..]);

    a.advance(4);
    assert_eq!(a, b"h world zomg wat wat"[..]);

    // Reserve some space.
    a.reserve(1024);
    assert_eq!(a, b"h world zomg wat wat"[..]);

    a.advance(6);
    assert_eq!(a, b"d zomg wat wat"[..]);
}

#[test]
#[should_panic]
fn advance_past_len() {
    let mut a = BytesMut::from("hello world");
    a.advance(20);
}

#[test]
// Only run these tests on little endian systems. CI uses qemu for testing
// big endian... and qemu doesn't really support threading all that well.
#[cfg(any(miri, target_endian = "little"))]
fn stress() {
    // Tests promoting a buffer from a vec -> shared in a concurrent situation
    use std::sync::{Arc, Barrier};
    use std::thread;

    const THREADS: usize = 8;
    const ITERS: usize = if cfg!(miri) { 100 } else { 1_000 };

    for i in 0..ITERS {
        let data = [i as u8; 256];
        let buf = Arc::new(Bytes::copy_from_slice(&data[..]));

        let barrier = Arc::new(Barrier::new(THREADS));
        let mut joins = Vec::with_capacity(THREADS);

        for _ in 0..THREADS {
            let c = barrier.clone();
            let buf = buf.clone();

            joins.push(thread::spawn(move || {
                c.wait();
                let buf: Bytes = (*buf).clone();
                drop(buf);
            }));
        }

        for th in joins {
            th.join().unwrap();
        }

        assert_eq!(*buf, data[..]);
    }
}

#[test]
fn partial_eq_bytesmut() {
    let bytes = Bytes::from(&b"The quick red fox"[..]);
    let bytesmut = BytesMut::from(&b"The quick red fox"[..]);
    assert!(bytes == bytesmut);
    assert!(bytesmut == bytes);
    let bytes2 = Bytes::from(&b"Jumped over the lazy brown dog"[..]);
    assert!(bytes2 != bytesmut);
    assert!(bytesmut != bytes2);
}

/*
#[test]
fn bytes_unsplit_basic() {
    let buf = Bytes::from(&b"aaabbbcccddd"[..]);

    let splitted = buf.split_off(6);
    assert_eq!(b"aaabbb", &buf[..]);
    assert_eq!(b"cccddd", &splitted[..]);

    buf.unsplit(splitted);
    assert_eq!(b"aaabbbcccddd", &buf[..]);
}

#[test]
fn bytes_unsplit_empty_other() {
    let buf = Bytes::from(&b"aaabbbcccddd"[..]);

    // empty other
    let other = Bytes::new();

    buf.unsplit(other);
    assert_eq!(b"aaabbbcccddd", &buf[..]);
}

#[test]
fn bytes_unsplit_empty_self() {
    // empty self
    let mut buf = Bytes::new();

    let mut other = Bytes::with_capacity(64);
    other.extend_from_slice(b"aaabbbcccddd");

    buf.unsplit(other);
    assert_eq!(b"aaabbbcccddd", &buf[..]);
}

#[test]
fn bytes_unsplit_arc_different() {
    let mut buf = Bytes::with_capacity(64);
    buf.extend_from_slice(b"aaaabbbbeeee");

    buf.split_off(8); //arc

    let mut buf2 = Bytes::with_capacity(64);
    buf2.extend_from_slice(b"ccccddddeeee");

    buf2.split_off(8); //arc

    buf.unsplit(buf2);
    assert_eq!(b"aaaabbbbccccdddd", &buf[..]);
}

#[test]
fn bytes_unsplit_arc_non_contiguous() {
    let mut buf = Bytes::with_capacity(64);
    buf.extend_from_slice(b"aaaabbbbeeeeccccdddd");

    let mut buf2 = buf.split_off(8); //arc

    let buf3 = buf2.split_off(4); //arc

    buf.unsplit(buf3);
    assert_eq!(b"aaaabbbbccccdddd", &buf[..]);
}

#[test]
fn bytes_unsplit_two_split_offs() {
    let mut buf = Bytes::with_capacity(64);
    buf.extend_from_slice(b"aaaabbbbccccdddd");

    let mut buf2 = buf.split_off(8); //arc
    let buf3 = buf2.split_off(4); //arc

    buf2.unsplit(buf3);
    buf.unsplit(buf2);
    assert_eq!(b"aaaabbbbccccdddd", &buf[..]);
}

#[test]
fn bytes_unsplit_overlapping_references() {
    let mut buf = Bytes::with_capacity(64);
    buf.extend_from_slice(b"abcdefghijklmnopqrstuvwxyz");
    let mut buf0010 = buf.slice(0..10);
    let buf1020 = buf.slice(10..20);
    let buf0515 = buf.slice(5..15);
    buf0010.unsplit(buf1020);
    assert_eq!(b"abcdefghijklmnopqrst", &buf0010[..]);
    assert_eq!(b"fghijklmno", &buf0515[..]);
}
*/

#[test]
fn bytes_mut_unsplit_basic() {
    let mut buf = BytesMut::with_capacity(64);
    buf.extend_from_slice(b"aaabbbcccddd");

    let splitted = buf.split_off(6);
    assert_eq!(b"aaabbb", &buf[..]);
    assert_eq!(b"cccddd", &splitted[..]);

    buf.unsplit(splitted);
    assert_eq!(b"aaabbbcccddd", &buf[..]);
}

#[test]
fn bytes_mut_unsplit_empty_other() {
    let mut buf = BytesMut::with_capacity(64);
    buf.extend_from_slice(b"aaabbbcccddd");

    // empty other
    let other = BytesMut::new();

    buf.unsplit(other);
    assert_eq!(b"aaabbbcccddd", &buf[..]);
}

#[test]
fn bytes_mut_unsplit_empty_self() {
    // empty self
    let mut buf = BytesMut::new();

    let mut other = BytesMut::with_capacity(64);
    other.extend_from_slice(b"aaabbbcccddd");

    buf.unsplit(other);
    assert_eq!(b"aaabbbcccddd", &buf[..]);
}

#[test]
fn bytes_mut_unsplit_other_keeps_capacity() {
    let mut buf = BytesMut::with_capacity(64);
    buf.extend_from_slice(b"aabb");

    // non empty other created "from" buf
    let mut other = buf.split_off(buf.len());
    other.extend_from_slice(b"ccddee");
    buf.unsplit(other);

    assert_eq!(buf.capacity(), 64);
}

#[test]
fn bytes_mut_unsplit_empty_other_keeps_capacity() {
    let mut buf = BytesMut::with_capacity(64);
    buf.extend_from_slice(b"aabbccddee");

    // empty other created "from" buf
    let other = buf.split_off(buf.len());
    buf.unsplit(other);

    assert_eq!(buf.capacity(), 64);
}

#[test]
fn bytes_mut_unsplit_arc_different() {
    let mut buf = BytesMut::with_capacity(64);
    buf.extend_from_slice(b"aaaabbbbeeee");

    let _ = buf.split_off(8); //arc

    let mut buf2 = BytesMut::with_capacity(64);
    buf2.extend_from_slice(b"ccccddddeeee");

    let _ = buf2.split_off(8); //arc

    buf.unsplit(buf2);
    assert_eq!(b"aaaabbbbccccdddd", &buf[..]);
}

#[test]
fn bytes_mut_unsplit_arc_non_contiguous() {
    let mut buf = BytesMut::with_capacity(64);
    buf.extend_from_slice(b"aaaabbbbeeeeccccdddd");

    let mut buf2 = buf.split_off(8); //arc

    let buf3 = buf2.split_off(4); //arc

    buf.unsplit(buf3);
    assert_eq!(b"aaaabbbbccccdddd", &buf[..]);
}

#[test]
fn bytes_mut_unsplit_two_split_offs() {
    let mut buf = BytesMut::with_capacity(64);
    buf.extend_from_slice(b"aaaabbbbccccdddd");

    let mut buf2 = buf.split_off(8); //arc
    let buf3 = buf2.split_off(4); //arc

    buf2.unsplit(buf3);
    buf.unsplit(buf2);
    assert_eq!(b"aaaabbbbccccdddd", &buf[..]);
}

#[test]
fn from_iter_no_size_hint() {
    use std::iter;

    let mut expect = vec![];

    let actual: Bytes = iter::repeat(b'x')
        .scan(100, |cnt, item| {
            if *cnt >= 1 {
                *cnt -= 1;
                expect.push(item);
                Some(item)
            } else {
                None
            }
        })
        .collect();

    assert_eq!(&actual[..], &expect[..]);
}

fn test_slice_ref(bytes: &Bytes, start: usize, end: usize, expected: &[u8]) {
    let slice = &(bytes.as_ref()[start..end]);
    let sub = bytes.slice_ref(&slice);
    assert_eq!(&sub[..], expected);
}

#[test]
fn slice_ref_works() {
    let bytes = Bytes::from(&b"012345678"[..]);

    test_slice_ref(&bytes, 0, 0, b"");
    test_slice_ref(&bytes, 0, 3, b"012");
    test_slice_ref(&bytes, 2, 6, b"2345");
    test_slice_ref(&bytes, 7, 9, b"78");
    test_slice_ref(&bytes, 9, 9, b"");
}

#[test]
fn slice_ref_empty() {
    let bytes = Bytes::from(&b""[..]);
    let slice = &(bytes.as_ref()[0..0]);

    let sub = bytes.slice_ref(&slice);
    assert_eq!(&sub[..], b"");
}

#[test]
fn slice_ref_empty_subslice() {
    let bytes = Bytes::from(&b"abcde"[..]);
    let subbytes = bytes.slice(0..0);
    let slice = &subbytes[..];
    // The `slice` object is derived from the original `bytes` object
    // so `slice_ref` should work.
    assert_eq!(Bytes::new(), bytes.slice_ref(slice));
}

#[test]
#[should_panic]
fn slice_ref_catches_not_a_subset() {
    let bytes = Bytes::from(&b"012345678"[..]);
    let slice = &b"012345"[0..4];

    bytes.slice_ref(slice);
}

#[test]
fn slice_ref_not_an_empty_subset() {
    let bytes = Bytes::from(&b"012345678"[..]);
    let slice = &b""[0..0];

    assert_eq!(Bytes::new(), bytes.slice_ref(slice));
}

#[test]
fn empty_slice_ref_not_an_empty_subset() {
    let bytes = Bytes::new();
    let slice = &b"some other slice"[0..0];

    assert_eq!(Bytes::new(), bytes.slice_ref(slice));
}

#[test]
fn bytes_buf_mut_advance() {
    let mut bytes = BytesMut::with_capacity(1024);

    unsafe {
        let ptr = bytes.chunk_mut().as_mut_ptr();
        assert_eq!(1024, bytes.chunk_mut().len());

        bytes.advance_mut(10);

        let next = bytes.chunk_mut().as_mut_ptr();
        assert_eq!(1024 - 10, bytes.chunk_mut().len());
        assert_eq!(ptr.offset(10), next);

        // advance to the end
        bytes.advance_mut(1024 - 10);

        // The buffer size is doubled
        assert_eq!(1024, bytes.chunk_mut().len());
    }
}

#[test]
fn bytes_buf_mut_reuse_when_fully_consumed() {
    use bytes::{Buf, BytesMut};
    let mut buf = BytesMut::new();
    buf.reserve(8192);
    buf.extend_from_slice(&[0u8; 100][..]);

    let p = &buf[0] as *const u8;
    buf.advance(100);

    buf.reserve(8192);
    buf.extend_from_slice(b" ");

    assert_eq!(&buf[0] as *const u8, p);
}

#[test]
#[should_panic]
fn bytes_reserve_overflow() {
    let mut bytes = BytesMut::with_capacity(1024);
    bytes.put_slice(b"hello world");

    bytes.reserve(usize::MAX);
}

#[test]
fn bytes_with_capacity_but_empty() {
    // See https://github.com/tokio-rs/bytes/issues/340
    let vec = Vec::with_capacity(1);
    let _ = Bytes::from(vec);
}

#[test]
<<<<<<< HEAD
fn box_slice_empty() {
    // See https://github.com/tokio-rs/bytes/issues/340
    let empty: Box<[u8]> = Default::default();
    let b = Bytes::from(empty);
    assert!(b.is_empty());
=======
fn bytes_put_bytes() {
    let mut bytes = BytesMut::new();
    bytes.put_u8(17);
    bytes.put_bytes(19, 2);
    assert_eq!([17, 19, 19], bytes.as_ref());
>>>>>>> 2697fa7a
}<|MERGE_RESOLUTION|>--- conflicted
+++ resolved
@@ -988,17 +988,17 @@
 }
 
 #[test]
-<<<<<<< HEAD
+fn bytes_put_bytes() {
+    let mut bytes = BytesMut::new();
+    bytes.put_u8(17);
+    bytes.put_bytes(19, 2);
+    assert_eq!([17, 19, 19], bytes.as_ref());
+}
+
+#[test]
 fn box_slice_empty() {
     // See https://github.com/tokio-rs/bytes/issues/340
     let empty: Box<[u8]> = Default::default();
     let b = Bytes::from(empty);
     assert!(b.is_empty());
-=======
-fn bytes_put_bytes() {
-    let mut bytes = BytesMut::new();
-    bytes.put_u8(17);
-    bytes.put_bytes(19, 2);
-    assert_eq!([17, 19, 19], bytes.as_ref());
->>>>>>> 2697fa7a
 }