--- conflicted
+++ resolved
@@ -194,11 +194,7 @@
     steps:
       - uses: actions/checkout@v3
       - name: Install Rust
-<<<<<<< HEAD
-        run: rustup update stable
-=======
-        run: rustup update $nightly && rustup default $nightly
->>>>>>> b29112ce
+        run: rustup update $nightly && rustup default $nightly
       - name: Build documentation
         run: cargo doc --no-deps --all-features
         env:
