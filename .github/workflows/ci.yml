name: CI

on:
  pull_request:
    branches:
      - master
  push:
    branches:
      - master
  schedule:
    - cron: '0 2 * * 0'

env:
  RUSTFLAGS: -Dwarnings
  RUST_BACKTRACE: 1
  nightly: nightly-2024-09-15

defaults:
  run:
    shell: bash

jobs:
  # Check formatting
  rustfmt:
    name: rustfmt
    runs-on: ubuntu-latest
    steps:
    - uses: actions/checkout@v4
    - name: Install Rust
      run: rustup update stable
    - name: Check formatting
      run: cargo fmt --all --check

  # TODO
  # # Apply clippy lints
  # clippy:
  #   name: clippy
  #   runs-on: ubuntu-latest
  #   steps:
  #   - uses: actions/checkout@v4
  #   - name: Apply clippy lints
  #     run: cargo clippy --all-features

  # This represents the minimum Rust version supported by
  # Bytes. Updating this should be done in a dedicated PR.
  #
  # Tests are not run as tests may require newer versions of
  # rust.
  minrust:
    name: minrust
    runs-on: ubuntu-latest
    steps:
      - uses: actions/checkout@v4
      - name: Install cargo-hack
        uses: taiki-e/install-action@cargo-hack
      - name: Check
<<<<<<< HEAD
        run: ci/test-stable.sh check
=======
        run: cargo hack check --feature-powerset --optional-deps --rust-version
>>>>>>> 3ab876fe

  # Stable
  stable:
    name: stable
    strategy:
      matrix:
        os:
          - ubuntu-latest
          - macos-latest
          - windows-latest
    runs-on: ${{ matrix.os }}
    steps:
      - uses: actions/checkout@v4
      - name: Install Rust
        # --no-self-update is necessary because the windows environment cannot self-update rustup.exe.
        run: rustup update stable --no-self-update
<<<<<<< HEAD
=======
      - name: Install cargo-hack
        uses: taiki-e/install-action@cargo-hack
>>>>>>> 3ab876fe
      - name: Test
        run: ci/test-stable.sh test

  # Nightly
  nightly:
    name: nightly
    runs-on: ubuntu-latest
    steps:
      - uses: actions/checkout@v4
      - name: Install Rust
        run: rustup update $nightly && rustup default $nightly
      - name: Install cargo-hack
        uses: taiki-e/install-action@cargo-hack
      - name: Test
        run: ci/test-stable.sh test
<<<<<<< HEAD
=======

  panic-abort:
    name: panic=abort tests
    runs-on: ubuntu-latest
    steps:
      - uses: actions/checkout@v4
      - name: Install Rust
        run: rustup update $nightly && rustup default $nightly
      - name: Run tests with -Cpanic=abort
        run: ci/panic-abort.sh
>>>>>>> 3ab876fe

  # Run tests on some extra platforms
  cross:
    name: cross
    strategy:
      matrix:
        target:
          - i686-unknown-linux-gnu
          - armv7-unknown-linux-gnueabihf
          - powerpc-unknown-linux-gnu
          - powerpc64-unknown-linux-gnu
          - wasm32-unknown-unknown
    runs-on: ubuntu-latest
    steps:
      - uses: actions/checkout@v4
      - name: Install Rust
        run: rustup update stable
<<<<<<< HEAD
=======
      - name: Install cross
        uses: taiki-e/install-action@cross
        if: matrix.target != 'wasm32-unknown-unknown'
>>>>>>> 3ab876fe
      - name: cross build --target ${{ matrix.target }}
        run: cross build --target ${{ matrix.target }}
        if: matrix.target != 'wasm32-unknown-unknown'
      # WASM support
      - name: cargo build --target ${{ matrix.target }}
        run: |
          rustup target add ${{ matrix.target }}
          cargo build --target ${{ matrix.target }}
        if: matrix.target == 'wasm32-unknown-unknown'

  # Build for no_std environment.
  no-std:
    runs-on: ubuntu-latest
    steps:
      - uses: actions/checkout@v2
      - name: Install Rust
        run: rustup update stable
      - name: Install cargo-hack
        run: cargo install cargo-hack
      # thumbv7m-none-eabi supports atomic CAS.
      # thumbv6m-none-eabi supports atomic, but not atomic CAS.
      - run: rustup target add thumbv7m-none-eabi
      - run: rustup target add thumbv6m-none-eabi
      # * --optional-deps is needed for serde feature
      # * --no-dev-deps is needed to avoid https://github.com/rust-lang/cargo/issues/4866
      - run: cargo hack build --target thumbv7m-none-eabi --feature-powerset --skip std,default --optional-deps --no-dev-deps
      # A sound way to provide atomic CAS on platforms without native atomic CAS is system-dependent.
      # portable-atomic provides major ways via cfgs and accepts user-defined implementations via critical-section feature.
      - run: cargo hack build --target thumbv6m-none-eabi --feature-powerset --skip std,default --optional-deps --no-dev-deps --features extra-platforms,portable-atomic/critical-section

  # Sanitizers
  tsan:
    name: tsan
    runs-on: ubuntu-latest
    steps:
      - uses: actions/checkout@v4
      - name: Install Rust
        run: rustup update $nightly && rustup default $nightly
      - name: Install rust-src
        run: rustup component add rust-src
      - name: ASAN / TSAN
        run: ci/tsan.sh
<<<<<<< HEAD
=======

>>>>>>> 3ab876fe
  miri:
    name: miri
    runs-on: ubuntu-latest
    steps:
      - uses: actions/checkout@v4
      - name: Install Rust
        run: rustup update $nightly && rustup default $nightly
      - name: Miri
        run: ci/miri.sh

  # Loom
  loom:
    name: loom
    runs-on: ubuntu-latest
    steps:
      - uses: actions/checkout@v4
      - name: Install Rust
        run: rustup update $nightly && rustup default $nightly
      - name: Loom tests
        run: RUSTFLAGS="--cfg loom -Dwarnings" cargo test --lib

  publish_docs:
    name: Publish Documentation
    needs:
      - rustfmt
      # - clippy
      - stable
      - nightly
      - minrust
      - cross
      - tsan
      - miri
      - loom
    runs-on: ubuntu-latest
    steps:
      - uses: actions/checkout@v4
      - name: Install Rust
        run: rustup update $nightly && rustup default $nightly
      - name: Build documentation
        run: cargo doc --no-deps --all-features
        env:
          RUSTDOCFLAGS: --cfg docsrs
      - name: Publish documentation
        run: |
          cd target/doc
          git init
          git add .
          git -c user.name='ci' -c user.email='ci' commit -m 'Deploy Bytes API documentation'
          git push -f -q https://git:${{ secrets.github_token }}@github.com/${{ github.repository }} HEAD:gh-pages
        if: github.event_name == 'push' && github.event.ref == 'refs/heads/master' && github.repository == 'tokio-rs/bytes'<|MERGE_RESOLUTION|>--- conflicted
+++ resolved
@@ -54,11 +54,7 @@
       - name: Install cargo-hack
         uses: taiki-e/install-action@cargo-hack
       - name: Check
-<<<<<<< HEAD
-        run: ci/test-stable.sh check
-=======
         run: cargo hack check --feature-powerset --optional-deps --rust-version
->>>>>>> 3ab876fe
 
   # Stable
   stable:
@@ -75,11 +71,8 @@
       - name: Install Rust
         # --no-self-update is necessary because the windows environment cannot self-update rustup.exe.
         run: rustup update stable --no-self-update
-<<<<<<< HEAD
-=======
       - name: Install cargo-hack
         uses: taiki-e/install-action@cargo-hack
->>>>>>> 3ab876fe
       - name: Test
         run: ci/test-stable.sh test
 
@@ -95,8 +88,6 @@
         uses: taiki-e/install-action@cargo-hack
       - name: Test
         run: ci/test-stable.sh test
-<<<<<<< HEAD
-=======
 
   panic-abort:
     name: panic=abort tests
@@ -107,7 +98,6 @@
         run: rustup update $nightly && rustup default $nightly
       - name: Run tests with -Cpanic=abort
         run: ci/panic-abort.sh
->>>>>>> 3ab876fe
 
   # Run tests on some extra platforms
   cross:
@@ -125,12 +115,9 @@
       - uses: actions/checkout@v4
       - name: Install Rust
         run: rustup update stable
-<<<<<<< HEAD
-=======
       - name: Install cross
         uses: taiki-e/install-action@cross
         if: matrix.target != 'wasm32-unknown-unknown'
->>>>>>> 3ab876fe
       - name: cross build --target ${{ matrix.target }}
         run: cross build --target ${{ matrix.target }}
         if: matrix.target != 'wasm32-unknown-unknown'
@@ -173,10 +160,7 @@
         run: rustup component add rust-src
       - name: ASAN / TSAN
         run: ci/tsan.sh
-<<<<<<< HEAD
-=======
-
->>>>>>> 3ab876fe
+
   miri:
     name: miri
     runs-on: ubuntu-latest
