--- conflicted
+++ resolved
@@ -877,12 +877,7 @@
             // complicated. First, we have to track how far ahead the
             // "start" of the byte buffer from the beginning of the vec. We
             // also have to ensure that we don't exceed the maximum shift.
-<<<<<<< HEAD
-            let (mut pos, prev) = self.get_vec_pos();
-            pos += count;
-=======
-            let pos = self.get_vec_pos() + start;
->>>>>>> f586ffc5
+            let pos = self.get_vec_pos() + count;
 
             if pos <= MAX_VEC_POS {
                 self.set_vec_pos(pos);
