use crate::{Buf, Bytes, SeekBuf};

use core::cmp;

#[cfg(feature = "std")]
use std::io::IoSlice;

/// A `Buf` adapter which limits the bytes read from an underlying buffer.
///
/// This struct is generally created by calling `take()` on `Buf`. See
/// documentation of [`take()`](Buf::take) for more details.
#[derive(Debug)]
pub struct Take<T> {
    inner: T,
    limit: usize,
}

pub fn new<T>(inner: T, limit: usize) -> Take<T> {
    Take { inner, limit }
}

impl<T> Take<T> {
    /// Consumes this `Take`, returning the underlying value.
    ///
    /// # Examples
    ///
    /// ```rust
    /// use bytes::{Buf, BufMut};
    ///
    /// let mut buf = b"hello world".take(2);
    /// let mut dst = vec![];
    ///
    /// dst.put(&mut buf);
    /// assert_eq!(*dst, b"he"[..]);
    ///
    /// let mut buf = buf.into_inner();
    ///
    /// dst.clear();
    /// dst.put(&mut buf);
    /// assert_eq!(*dst, b"llo world"[..]);
    /// ```
    pub fn into_inner(self) -> T {
        self.inner
    }

    /// Gets a reference to the underlying `Buf`.
    ///
    /// It is inadvisable to directly read from the underlying `Buf`.
    ///
    /// # Examples
    ///
    /// ```rust
    /// use bytes::Buf;
    ///
    /// let buf = b"hello world".take(2);
    ///
    /// assert_eq!(11, buf.get_ref().remaining());
    /// ```
    pub fn get_ref(&self) -> &T {
        &self.inner
    }

    /// Gets a mutable reference to the underlying `Buf`.
    ///
    /// It is inadvisable to directly read from the underlying `Buf`.
    ///
    /// # Examples
    ///
    /// ```rust
    /// use bytes::{Buf, BufMut};
    ///
    /// let mut buf = b"hello world".take(2);
    /// let mut dst = vec![];
    ///
    /// buf.get_mut().advance(2);
    ///
    /// dst.put(&mut buf);
    /// assert_eq!(*dst, b"ll"[..]);
    /// ```
    pub fn get_mut(&mut self) -> &mut T {
        &mut self.inner
    }

    /// Returns the maximum number of bytes that can be read.
    ///
    /// # Note
    ///
    /// If the inner `Buf` has fewer bytes than indicated by this method then
    /// that is the actual number of available bytes.
    ///
    /// # Examples
    ///
    /// ```rust
    /// use bytes::Buf;
    ///
    /// let mut buf = b"hello world".take(2);
    ///
    /// assert_eq!(2, buf.limit());
    /// assert_eq!(b'h', buf.get_u8());
    /// assert_eq!(1, buf.limit());
    /// ```
    pub fn limit(&self) -> usize {
        self.limit
    }

    /// Sets the maximum number of bytes that can be read.
    ///
    /// # Note
    ///
    /// If the inner `Buf` has fewer bytes than `lim` then that is the actual
    /// number of available bytes.
    ///
    /// # Examples
    ///
    /// ```rust
    /// use bytes::{Buf, BufMut};
    ///
    /// let mut buf = b"hello world".take(2);
    /// let mut dst = vec![];
    ///
    /// dst.put(&mut buf);
    /// assert_eq!(*dst, b"he"[..]);
    ///
    /// dst.clear();
    ///
    /// buf.set_limit(3);
    /// dst.put(&mut buf);
    /// assert_eq!(*dst, b"llo"[..]);
    /// ```
    pub fn set_limit(&mut self, lim: usize) {
        self.limit = lim
    }
}

impl<T: Buf> Buf for Take<T> {
    fn remaining(&self) -> usize {
        cmp::min(self.inner.remaining(), self.limit)
    }

    fn chunk(&self) -> &[u8] {
        let bytes = self.inner.chunk();
        &bytes[..cmp::min(bytes.len(), self.limit)]
    }

    fn advance(&mut self, cnt: usize) {
        assert!(cnt <= self.limit);
        self.inner.advance(cnt);
        self.limit -= cnt;
    }

    fn copy_to_bytes(&mut self, len: usize) -> Bytes {
        assert!(len <= self.remaining(), "`len` greater than remaining");

        let r = self.inner.copy_to_bytes(len);
        self.limit -= len;
        r
    }
<<<<<<< HEAD

    #[cfg(feature = "std")]
    fn chunks_vectored<'a>(&'a self, dst: &mut [IoSlice<'a>]) -> usize {
        if self.limit == 0 {
            return 0;
        }

        const LEN: usize = 16;
        let mut slices: [IoSlice<'a>; LEN] = [
            IoSlice::new(&[]),
            IoSlice::new(&[]),
            IoSlice::new(&[]),
            IoSlice::new(&[]),
            IoSlice::new(&[]),
            IoSlice::new(&[]),
            IoSlice::new(&[]),
            IoSlice::new(&[]),
            IoSlice::new(&[]),
            IoSlice::new(&[]),
            IoSlice::new(&[]),
            IoSlice::new(&[]),
            IoSlice::new(&[]),
            IoSlice::new(&[]),
            IoSlice::new(&[]),
            IoSlice::new(&[]),
        ];

        let cnt = self
            .inner
            .chunks_vectored(&mut slices[..dst.len().min(LEN)]);
        let mut limit = self.limit;
        for (i, (dst, slice)) in dst[..cnt].iter_mut().zip(slices.iter()).enumerate() {
            if let Some(buf) = slice.get(..limit) {
                // SAFETY: We could do this safely with `IoSlice::advance` if we had a larger MSRV.
                let buf = unsafe { std::mem::transmute::<&[u8], &'a [u8]>(buf) };
                *dst = IoSlice::new(buf);
                return i + 1;
            } else {
                // SAFETY: We could do this safely with `IoSlice::advance` if we had a larger MSRV.
                let buf = unsafe { std::mem::transmute::<&[u8], &'a [u8]>(slice) };
                *dst = IoSlice::new(buf);
                limit -= slice.len();
            }
        }
        cnt
=======
}

impl<T: SeekBuf> SeekBuf for Take<T> {
    fn chunk_from(&self, start: usize) -> Option<&[u8]> {
        if start < self.limit {
            let remaining = self.limit - start;
            let chunk = self.inner.chunk_from(start)?;
            Some(&chunk[..chunk.len().min(remaining)])
        } else {
            None
        }
    }

    fn chunk_to(&self, end: usize) -> Option<&[u8]> {
        if end <= self.limit {
            self.inner.chunk_to(end)
        } else {
            None
        }
>>>>>>> d0515dc6
    }
}<|MERGE_RESOLUTION|>--- conflicted
+++ resolved
@@ -155,7 +155,6 @@
         self.limit -= len;
         r
     }
-<<<<<<< HEAD
 
     #[cfg(feature = "std")]
     fn chunks_vectored<'a>(&'a self, dst: &mut [IoSlice<'a>]) -> usize {
@@ -201,7 +200,7 @@
             }
         }
         cnt
-=======
+    }
 }
 
 impl<T: SeekBuf> SeekBuf for Take<T> {
@@ -221,6 +220,5 @@
         } else {
             None
         }
->>>>>>> d0515dc6
     }
 }