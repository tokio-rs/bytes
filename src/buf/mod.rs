//! Utilities for working with buffers.
//!
//! A buffer is any structure that contains a sequence of bytes. The bytes may
//! or may not be stored in contiguous memory. This module contains traits used
//! to abstract over buffers as well as utilities for working with buffer types.
//!
//! # `Buf`, `BufMut`
//!
//! These are the two foundational traits for abstractly working with buffers.
//! They can be thought as iterators for byte structures. They offer additional
//! performance over `Iterator` by providing an API optimized for byte slices.
//!
//! See [`Buf`] and [`BufMut`] for more details.
//!
//! [rope]: https://en.wikipedia.org/wiki/Rope_(data_structure)
//! [`Buf`]: trait.Buf.html
//! [`BufMut`]: trait.BufMut.html

mod buf_impl;
mod buf_mut;
mod chain;
mod iter;
mod limit;
#[cfg(feature = "std")]
mod reader;
mod take;
mod vec_deque;
#[cfg(feature = "std")]
mod writer;

pub use self::buf_impl::Buf;
pub use self::buf_mut::BufMut;
<<<<<<< HEAD
pub use self::chain::Chain;
#[cfg(feature = "std")]
pub use self::buf_mut::IoSliceMut;
pub use self::iter::IntoIter;
pub use self::limit::Limit;
pub use self::take::Take;

#[cfg(feature = "std")]
pub use self::{reader::Reader, writer::Writer};
=======
pub use self::ext::{BufExt, BufMutExt};
pub use self::iter::IntoIter;
>>>>>>> 447530b8
<|MERGE_RESOLUTION|>--- conflicted
+++ resolved
@@ -30,17 +30,10 @@
 
 pub use self::buf_impl::Buf;
 pub use self::buf_mut::BufMut;
-<<<<<<< HEAD
 pub use self::chain::Chain;
-#[cfg(feature = "std")]
-pub use self::buf_mut::IoSliceMut;
 pub use self::iter::IntoIter;
 pub use self::limit::Limit;
 pub use self::take::Take;
 
 #[cfg(feature = "std")]
-pub use self::{reader::Reader, writer::Writer};
-=======
-pub use self::ext::{BufExt, BufMutExt};
-pub use self::iter::IntoIter;
->>>>>>> 447530b8
+pub use self::{reader::Reader, writer::Writer};